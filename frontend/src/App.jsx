import { Routes, Route, Navigate } from 'react-router-dom'
import { useAuth } from './hooks/useAuth'
import { Suspense, lazy } from 'react'
import ProtectedRoute from './components/auth/ProtectedRoute'
import RoleBasedRoute from './components/auth/RoleBasedRoute'
import Layout from './components/layout/Layout'
import LoadingScreen from './components/ui/LoadingScreen'
import PortalPage from "./pages/portal/PortalPage.jsx";
import { AuthProvider } from './contexts/AuthContext'

// Lazy load pages for better performance
const LoginPage = lazy(() => import('./pages/auth/LoginPage'))
const RegisterPage = lazy(() => import('./pages/auth/RegisterPage'))
const ForgotPasswordPage = lazy(() => import('./pages/auth/ForgotPasswordPage'))
const ResetPasswordPage = lazy(() => import('./pages/auth/ResetPasswordPage'))
const Dashboard = lazy(() => import('./pages/dashboard/Dashboard'))
const ProfilePage = lazy(() => import('./pages/profile/ProfilePage'))

// Clerk pages
const AddDocumentPage = lazy(() => import('./pages/clerk/AddDocumentPage'))
const DocumentViewPage = lazy(() => import('./pages/clerk/DocumentViewPage'))
const MyUploadsPage = lazy(() => import('./pages/clerk/MyUploadsPage'))

// Archivist pages
const IngestQueuePage = lazy(() => import('./pages/archivist/IngestQueuePage'))
const RetentionQueuePage = lazy(() => import('./pages/archivist/RetentionQueuePage'))
const AdvancedSearchPage = lazy(() => import('./pages/archivist/AdvancedSearchPage'))
const DocumentReviewPage = lazy(() => import('./pages/archivist/DocumentReviewPage'))
const StaffDocumentViewPage = lazy(() => import('./pages/archivist/StaffDocumentViewPage'))

// Admin pages
const SystemHealthPage = lazy(() => import('./pages/admin/SystemHealthPage'))
const UserManagementPage = lazy(() => import('./pages/admin/UserManagementPage'))

// Inspector pages
const AuditLogPage = lazy(() => import('./pages/inspector/AuditLogPage'))
const InventoryReportsPage = lazy(() => import('./pages/inspector/InventoryReportsPage'))

// Public pages
const PublicHomePage = lazy(() => import('./pages/public/PublicHomePage'))
const PublicSearchPage = lazy(() => import('./pages/public/PublicSearchPage'))
const PublicDocumentPage = lazy(() => import('./pages/public/PublicDocumentPage'))
const AboutPage = lazy(() => import('./pages/public/AboutPage'))
const FAQPage = lazy(() => import('./pages/public/FAQPage'))
const ContactPage = lazy(() => import('./pages/public/ContactPage'))
const PrivateFileRequestPage = lazy(() => import('./pages/public/PrivateFileRequestPage'))

function App() {
  return (
    <AuthProvider>
      <AppContent />
    </AuthProvider>
  )
}

function AppContent() {
  const { user, isLoading } = useAuth()

  if (isLoading) {
    return <LoadingScreen />
  }

  return (
<<<<<<< HEAD
    <ThemeProvider>
      <Suspense fallback={<LoadingScreen />}>
        <Routes>
          {/* Public routes */}
          <Route path="/login" element={!user ? <LoginPage /> : <Navigate to="/dashboard" />} />
          <Route path="/register" element={!user ? <RegisterPage /> : <Navigate to="/dashboard" />} />
          <Route path="/forgot-password" element={!user ? <ForgotPasswordPage /> : <Navigate to="/dashboard" />} />
          <Route path="/reset-password" element={!user ? <ResetPasswordPage /> : <Navigate to="/dashboard" />} />
          
          {/* Public pages */}
          <Route path="/" element={<PublicHomePage />} />
          <Route path="/search" element={<PublicSearchPage />} />
          <Route path="/document/:id" element={<PublicDocumentPage />} />
          <Route path="/about" element={<AboutPage />} />
          <Route path="/faq" element={<FAQPage />} />
          <Route path="/contact" element={<ContactPage />} />
          <Route path="/request" element={<PrivateFileRequestPage />} />
          <Route path="/portal" element={<PortalPage />} />
=======
    <Suspense fallback={<LoadingScreen />}>
      <Routes>
        {/* Public routes */}
        <Route path="/login" element={!user ? <LoginPage /> : <Navigate to="/dashboard" />} />
        <Route path="/register" element={!user ? <RegisterPage /> : <Navigate to="/dashboard" />} />
        <Route path="/forgot-password" element={!user ? <ForgotPasswordPage /> : <Navigate to="/dashboard" />} />
        <Route path="/reset-password" element={!user ? <ResetPasswordPage /> : <Navigate to="/dashboard" />} />
        
        {/* Public pages */}
        <Route path="/" element={<PublicHomePage />} />
        <Route path="/search" element={<PublicSearchPage />} />
        <Route path="/document/:id" element={<PublicDocumentPage />} />
        <Route path="/about" element={<AboutPage />} />
        <Route path="/faq" element={<FAQPage />} />
        <Route path="/contact" element={<ContactPage />} />
        <Route path="/portal" element={<PortalPage />} />
>>>>>>> d49b35c4

          {/* Protected routes */}
          <Route element={<ProtectedRoute><Layout /></ProtectedRoute>}>
            <Route path="/dashboard" element={<Dashboard />} />
            <Route path="/profile" element={<ProfilePage />} />

            {/* Clerk routes */}
            <Route path="/documents/upload" element={
              <RoleBasedRoute allowedRoles={['clerk', 'archivist', 'admin']}>
                <AddDocumentPage />
              </RoleBasedRoute>
            } />
            <Route path="/documents/my-uploads" element={
              <RoleBasedRoute allowedRoles={['clerk', 'archivist', 'admin']}>
                <MyUploadsPage />
              </RoleBasedRoute>
            } />
            <Route path="/documents/:id" element={
              <RoleBasedRoute allowedRoles={['clerk', 'archivist', 'admin']}>
                <DocumentViewPage />
              </RoleBasedRoute>
            } />
            
            {/* Archivist routes */}
            <Route path="/archivist/ingest" element={
              <RoleBasedRoute allowedRoles={['archivist', 'admin']}>
                <IngestQueuePage />
              </RoleBasedRoute>
            } />
            <Route path="/archivist/review/:id" element={
              <RoleBasedRoute allowedRoles={['archivist', 'admin']}>
                <DocumentReviewPage />
              </RoleBasedRoute>
            } />
            <Route path="/archivist/document/:id" element={
              <RoleBasedRoute allowedRoles={['archivist', 'admin']}>
                <StaffDocumentViewPage />
              </RoleBasedRoute>
            } />
            <Route path="/archivist/retention" element={
              <RoleBasedRoute allowedRoles={['archivist', 'admin']}>
                <RetentionQueuePage />
              </RoleBasedRoute>
            } />
            <Route path="/documents/search" element={
              <RoleBasedRoute allowedRoles={['archivist', 'admin', 'inspector']}>
                <AdvancedSearchPage />
              </RoleBasedRoute>
            } />
            
            {/* Inspector routes */}
            <Route path="/inspector/audit-logs" element={
              <RoleBasedRoute allowedRoles={['admin', 'inspector']}>
                <AuditLogPage />
              </RoleBasedRoute>
            } />
            <Route path="/inspector/reports" element={
              <RoleBasedRoute allowedRoles={['admin', 'inspector']}>
                <InventoryReportsPage />
              </RoleBasedRoute>
            } />
            
            {/* Admin routes */}
            <Route path="/admin/users" element={
              <RoleBasedRoute allowedRoles={['admin']}>
                <UserManagementPage />
              </RoleBasedRoute>
            } />
            <Route path="/admin/system" element={
              <RoleBasedRoute allowedRoles={['admin']}>
                <SystemHealthPage />
              </RoleBasedRoute>
            } />
          </Route>
          
          {/* Fallback route */}
          <Route path="*" element={<Navigate to="/" />} />
        </Routes>
      </Suspense>
  )
}

export default App<|MERGE_RESOLUTION|>--- conflicted
+++ resolved
@@ -61,26 +61,6 @@
   }
 
   return (
-<<<<<<< HEAD
-    <ThemeProvider>
-      <Suspense fallback={<LoadingScreen />}>
-        <Routes>
-          {/* Public routes */}
-          <Route path="/login" element={!user ? <LoginPage /> : <Navigate to="/dashboard" />} />
-          <Route path="/register" element={!user ? <RegisterPage /> : <Navigate to="/dashboard" />} />
-          <Route path="/forgot-password" element={!user ? <ForgotPasswordPage /> : <Navigate to="/dashboard" />} />
-          <Route path="/reset-password" element={!user ? <ResetPasswordPage /> : <Navigate to="/dashboard" />} />
-          
-          {/* Public pages */}
-          <Route path="/" element={<PublicHomePage />} />
-          <Route path="/search" element={<PublicSearchPage />} />
-          <Route path="/document/:id" element={<PublicDocumentPage />} />
-          <Route path="/about" element={<AboutPage />} />
-          <Route path="/faq" element={<FAQPage />} />
-          <Route path="/contact" element={<ContactPage />} />
-          <Route path="/request" element={<PrivateFileRequestPage />} />
-          <Route path="/portal" element={<PortalPage />} />
-=======
     <Suspense fallback={<LoadingScreen />}>
       <Routes>
         {/* Public routes */}
@@ -97,7 +77,6 @@
         <Route path="/faq" element={<FAQPage />} />
         <Route path="/contact" element={<ContactPage />} />
         <Route path="/portal" element={<PortalPage />} />
->>>>>>> d49b35c4
 
           {/* Protected routes */}
           <Route element={<ProtectedRoute><Layout /></ProtectedRoute>}>
