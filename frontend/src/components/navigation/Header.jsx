--- conflicted
+++ resolved
@@ -15,18 +15,16 @@
     await signOut()
   }
 
-<<<<<<< HEAD
-=======
   const handleLogoClick = () => {
     navigate('/dashboard')
   }
+
 
   const handleProfileClick = () => {
     setUserMenuOpen(false)
     navigate('/profile')
   }
 
->>>>>>> de058cc7
   return (
     <header className="bg-white shadow-sm z-10">
       <div className="flex h-16 items-center justify-between px-4 md:px-6 lg:px-8">
@@ -126,18 +124,6 @@
                   <div className="font-medium">{user?.email}</div>
                   <div className="text-xs text-gray-500 capitalize">{t(`roles.${userRole}`)}</div>
                 </div>
-<<<<<<< HEAD
-                <div className="border-t border-gray-100">
-                  <Link
-                    to="/profile"
-                    className="flex items-center px-4 py-2 text-sm text-gray-700 hover:bg-gray-50"
-                    onClick={() => setUserMenuOpen(false)}
-                  >
-                    <User className="mr-3 h-4 w-4" />
-                    {t('nav.profile')}
-                  </Link>
-                  <Link
-=======
                 <div className={`border-t ${isDarkMode ? 'border-gray-600' : 'border-gray-100'}`}>
                   <button
                     onClick={handleProfileClick}
@@ -147,23 +133,22 @@
                     {t('nav.profile')}
                   </button>
                   {/* <Link
->>>>>>> de058cc7
                     to="/settings"
-                    className="flex items-center px-4 py-2 text-sm text-gray-700 hover:bg-gray-50"
+                    className={`flex items-center px-4 py-2 text-sm ${isDarkMode ? 'text-gray-200 hover:bg-gray-600' : 'text-gray-700 hover:bg-gray-50'}`}
                     onClick={() => setUserMenuOpen(false)}
                   >
                     <Settings className="mr-3 h-4 w-4" />
-                    {t('nav.settings')}
-                  </Link>
+                    {t('navigation.settings')}
+                  </Link> */}
                   <button
-                    className="flex w-full items-center px-4 py-2 text-sm text-gray-700 hover:bg-gray-50"
+                    className={`flex w-full items-center px-4 py-2 text-sm ${isDarkMode ? 'text-gray-200 hover:bg-gray-600' : 'text-gray-700 hover:bg-gray-50'}`}
                     onClick={() => {
                       setUserMenuOpen(false)
                       handleSignOut()
                     }}
                   >
                     <LogOut className="mr-3 h-4 w-4" />
-                    {t('auth.sign_out')}
+                    {t('auth.signOut')}
                   </button>
                 </div>
               </div>
