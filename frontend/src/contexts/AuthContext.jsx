import { createContext, useEffect, useState } from 'react'
import { supabase, auth } from '../services/supabase'

// Create the auth context
export const AuthContext = createContext()

export function AuthProvider({ children }) {
  const [user, setUser] = useState(null)
  const [session, setSession] = useState(null)
  const [isLoading, setIsLoading] = useState(true)
  const [userRole, setUserRole] = useState(null)

  // Initialize auth state
  useEffect(() => {
    // Get the current session
    const initializeAuth = async () => {
      setIsLoading(true)
      try {
        // Check for existing session
        const { data: { session: currentSession }, error } = await auth.getSession()
        
        if (error) throw error
        
        if (currentSession) {
          // Set the user and session
          setSession(currentSession)
          setUser(currentSession.user)
          
          // Set user role from metadata
          if (currentSession.user?.app_metadata?.role) {
            setUserRole(currentSession.user.app_metadata.role)
          }
        }
      } catch (error) {
        console.error('Error initializing auth:', error)
      } finally {
        setIsLoading(false)
      }
    }

    initializeAuth()

    // Listen for auth changes
    const { data: { subscription } } = supabase.auth.onAuthStateChange(
      async (event, currentSession) => {
        setSession(currentSession)
        setUser(currentSession?.user || null)
        setUserRole(currentSession?.user?.app_metadata?.role || null)
        setIsLoading(false)
      }
    )

    // Cleanup subscription
    return () => {
      subscription?.unsubscribe()
    }
  }, [])

  // Authentication functions
  const signIn = async ({ email, password }) => {
<<<<<<< HEAD
    return auth.signIn({ email, password })
=======
    try {
      setIsLoading(true);
      const response = await fetch(`${import.meta.env.VITE_BACKEND_URL}/api/v1/auth/login`, {
        method: 'POST',
        headers: {
          'Content-Type': 'application/json',
        },
        body: JSON.stringify({ email, password }),
      });

      const result = await response.json();

      if (!response.ok) {
        return { data: null, error: result.message || 'Login failed' };
      }

      // Update state with the returned user and session
      const userData = result.data.user;
      const sessionData = result.data.session;
      
      setUser(userData);
      setSession(sessionData);
      setUserRole(userData.profile?.role || 'citizen');
      
      return { data: { user: userData, session: sessionData }, error: null };
    } catch (error) {
      console.error('Login error:', error);
      return { data: null, error: error.message || 'An unexpected error occurred' };
    } finally {
      setIsLoading(false);
    }
>>>>>>> 46a1770f
  }
  const signUp = async (email, password, full_name, role = 'citizen', institution = '', phone = '') => {
    try {
      setIsLoading(true);
      const response = await fetch(`${import.meta.env.VITE_BACKEND_URL}/api/v1/auth/register`, {
        method: 'POST',
        headers: {
          'Content-Type': 'application/json',
        },
        body: JSON.stringify({
          email,
          password,
          full_name,
          role,
          institution,
          phone
        }),
      });

<<<<<<< HEAD
  const signUp = async ({ email, password, metadata }) => {
    return auth.signUp({ email, password, metadata })
=======
      const result = await response.json();

      if (!response.ok) {
        return { data: null, error: result.message || 'Registration failed' };
      }

      // Update state with the returned user and session
      const userData = result.data.user;
      const sessionData = result.data.session;
      
      setUser(userData);
      setSession(sessionData);
      setUserRole(userData.profile?.role || 'citizen');
      
      return { data: { user: userData, session: sessionData }, error: null };
    } catch (error) {
      console.error('Registration error:', error);
      return { data: null, error: error.message || 'An unexpected error occurred' };
    } finally {
      setIsLoading(false);
    }
>>>>>>> 46a1770f
  }

  const signOut = async () => {
    return auth.signOut()
  }

  const resetPassword = async (email) => {
    return auth.resetPassword(email)
  }

  const updatePassword = async (newPassword) => {
    return auth.updatePassword(newPassword)
  }

  // Role-based access control helpers
  const hasRole = (requiredRole) => {
    if (!userRole) return false
    
    if (requiredRole === 'admin') {
      return userRole === 'admin'
    }
    
    if (requiredRole === 'archivist') {
      return userRole === 'admin' || userRole === 'archivist'
    }
    
    if (requiredRole === 'clerk') {
      return userRole === 'admin' || userRole === 'archivist' || userRole === 'clerk'
    }
    
    if (requiredRole === 'inspector') {
      return userRole === 'admin' || userRole === 'inspector'
    }
    
    return true
  }

  return (
    <AuthContext.Provider
      value={{
        user,
        session,
        isLoading,
        userRole,
        signIn,
        signUp,
        signOut,
        resetPassword,
        updatePassword,
        hasRole
      }}
    >
      {children}
    </AuthContext.Provider>
  )
}<|MERGE_RESOLUTION|>--- conflicted
+++ resolved
@@ -58,9 +58,6 @@
 
   // Authentication functions
   const signIn = async ({ email, password }) => {
-<<<<<<< HEAD
-    return auth.signIn({ email, password })
-=======
     try {
       setIsLoading(true);
       const response = await fetch(`${import.meta.env.VITE_BACKEND_URL}/api/v1/auth/login`, {
@@ -92,7 +89,6 @@
     } finally {
       setIsLoading(false);
     }
->>>>>>> 46a1770f
   }
   const signUp = async (email, password, full_name, role = 'citizen', institution = '', phone = '') => {
     try {
@@ -112,10 +108,6 @@
         }),
       });
 
-<<<<<<< HEAD
-  const signUp = async ({ email, password, metadata }) => {
-    return auth.signUp({ email, password, metadata })
-=======
       const result = await response.json();
 
       if (!response.ok) {
@@ -137,7 +129,6 @@
     } finally {
       setIsLoading(false);
     }
->>>>>>> 46a1770f
   }
 
   const signOut = async () => {
