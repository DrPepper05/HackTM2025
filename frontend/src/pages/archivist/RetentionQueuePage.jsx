--- conflicted
+++ resolved
@@ -631,35 +631,19 @@
                     ) : (
                       sortedDocuments.map((document) => (
                         <tr key={document.id} className="hover:bg-gray-50">
-<<<<<<< HEAD
-                          <td className="whitespace-nowrap py-4 pl-4 pr-3 text-sm font-medium text-gray-900 sm:pl-6">
+                          <td className="py-4 pl-4 pr-3 text-sm font-medium text-gray-900 sm:pl-6 break-words">
                             {document.title || 'Untitled'}
                           </td>
-                          <td className="whitespace-nowrap px-3 py-4 text-sm text-gray-500">
+                          <td className="px-3 py-4 text-sm text-gray-500 break-words">
                             {document.document_type || 'N/A'}
                           </td>
-                          <td className="whitespace-nowrap px-3 py-4 text-sm text-gray-500">
+                          <td className="px-3 py-4 text-sm text-gray-500 break-words">
                             {document.creator_info?.creator_name || document.creator || 'N/A'}
-=======
-                          <td className="py-4 pl-4 pr-3 text-sm font-medium text-gray-900 sm:pl-6 break-words">
-                            {document.title}
-                          </td>
-                          <td className="px-3 py-4 text-sm text-gray-500 break-words">
-                            {document.documentTypeName}
-                          </td>
-                          <td className="px-3 py-4 text-sm text-gray-500 break-words">
-                            {document.creator}
->>>>>>> 8790e169
                           </td>
                           <td className="px-3 py-4 text-sm text-gray-500">
                             <div className="flex items-center">
-<<<<<<< HEAD
-                              <Clock className="mr-1.5 h-4 w-4 text-gray-400" />
+                              <Clock className="mr-1.5 h-4 w-4 flex-shrink-0 text-gray-400" />
                               {formatDate(document.retention_end_date || document.created_at)}
-=======
-                              <Clock className="mr-1.5 h-4 w-4 flex-shrink-0 text-gray-400" />
-                              {formatDate(document.dueDate)}
->>>>>>> 8790e169
                             </div>
                           </td>
                           <td className="px-3 py-4 text-sm text-gray-500">
