import { useState, useEffect } from 'react'
import { useParams, useNavigate } from 'react-router-dom'
import { useTranslation } from 'react-i18next'
import { useAuth } from '../../hooks/useAuth'
import { documentsApi } from '../../services/api'
import {
  ArrowLeft,
  FileText,
  User,
  Calendar,
  Tag,
  Clock,
  Lock,
  Download,
  Eye,
  Pencil,
  Check,
  X,
  Save,
  Trash2,
  AlertTriangle,
  History,
  FileDigit,
  Info,
} from 'lucide-react'

function StaffDocumentViewPage() {
  const { t } = useTranslation()
  const { user } = useAuth()
  const { id } = useParams()
  const navigate = useNavigate()
  const [isLoading, setIsLoading] = useState(true)
  const [document, setDocument] = useState(null)
  const [isEditing, setIsEditing] = useState(false)
  const [editedDocument, setEditedDocument] = useState(null)

  // Document types for dropdown
  const documentTypes = [
    { id: 'hotarare', name: 'Hotărâre' },
    { id: 'dispozitie', name: 'Dispoziție' },
    { id: 'contract', name: 'Contract' },
    { id: 'autorizatie', name: 'Autorizație' },
    { id: 'certificat', name: 'Certificat' },
    { id: 'adresa', name: 'Adresă' },
    { id: 'raport', name: 'Raport' },
    { id: 'proces_verbal', name: 'Proces-verbal' },
  ]

  // Retention categories for dropdown
  const retentionCategories = [
    { id: 'permanent', name: 'Permanent', years: 'Permanent' },
    { id: 'cs', name: 'Category CS', years: '30' },
    { id: 'c', name: 'Category C', years: '10' },
    { id: 'ci', name: 'Category CI', years: '5' },
    { id: 'cf', name: 'Category CF', years: '3' },
    { id: '10y', name: 'Category C', years: '10' }, // Add mapping for the raw "10y" value
  ]

  // Confidentiality levels for dropdown
  const confidentialityLevels = [
    { id: 'public', name: 'Public' },
    { id: 'internal', name: 'Internal' },
    { id: 'private', name: 'Private' },
    { id: 'restricted', name: 'Restricted' },
  ]

  // Fetch document data
  useEffect(() => {
    const fetchDocument = async () => {
      setIsLoading(true)
      try {
        console.log('Fetching document with ID:', id)
        
        // Fetch document details from API
        const response = await documentsApi.getDocument(id)
        
        console.log('Document API response:', response)
        
        if (response.success) {
          const doc = response.data
          console.log('Document details:', doc)
          console.log('Available fields:', Object.keys(doc))
          console.log('File size fields:', {
            file_size: doc.file_size,
            size: doc.size,
            fileSize: doc.fileSize
          })
          console.log('File type fields:', {
            mime_type: doc.mime_type,
            file_type: doc.file_type,
            type: doc.type,
            mimeType: doc.mimeType
          })
          // Transform API response to component state format
          const documentData = {
            id: doc.id,
            title: doc.title || 'Untitled Document',
            documentType: doc.document_type || '',
            documentTypeName: getDocumentTypeName(doc.document_type || ''),
            creator: doc.created_by || 'Unknown',
            creationDate: doc.created_at?.split('T')[0] || '',
            uploadDate: doc.uploaded_at?.split('T')[0] || doc.upload_timestamp?.split('T')[0] || doc.created_at?.split('T')[0] || '',
            uploadedBy: doc.uploaded_by || doc.created_by || 'Unknown',
            uploaderId: doc.uploader_user_id || doc.user_id || '',
            status: doc.status || 'draft',
            statusName: getStatusName(doc.status || 'draft'),
            retentionCategory: doc.retention_category || '',
            retentionYears: getRetentionYears(doc.retention_category || ''),
            retentionEndDate: doc.retention_end_date || '',
            confidentiality: doc.is_public ? 'public' : 'private',
            description: doc.description || '',
            tags: doc.tags || [],
            files: doc.document_files || [],
            history: doc.history || [],
            // Additional metadata - extract from document_files array
            fileSize: (doc.document_files && doc.document_files.length > 0) ? doc.document_files[0].file_size : 0,
            filePath: (doc.document_files && doc.document_files.length > 0) ? doc.document_files[0].storage_key : '',
            mimeType: (doc.document_files && doc.document_files.length > 0) ? doc.document_files[0].mime_type : '',
            fileName: (doc.document_files && doc.document_files.length > 0) ? doc.document_files[0].file_name : '',
            lastModified: doc.updated_at || doc.created_at,
          }

          setDocument(documentData)
          setEditedDocument({ ...documentData })
        } else {
          console.error('Failed to fetch document:', response.message)
          // Show error message or redirect
          navigate('/documents/search')
        }
      } catch (error) {
        console.error('Error fetching document:', error)
        // Show error message or redirect
        navigate('/documents/search')
      } finally {
        setIsLoading(false)
      }
    }

    if (id) {
    fetchDocument()
    }
  }, [id, navigate])

  // Helper function to get document type display name
  const getDocumentTypeName = (type) => {
    const typeMap = {
      'hotarare': 'Hotărâre',
      'dispozitie': 'Dispoziție',
      'contract': 'Contract',
      'autorizatie': 'Autorizație',
      'certificat': 'Certificat',
      'adresa': 'Adresă',
      'raport': 'Raport',
      'proces_verbal': 'Proces-verbal'
    }
    return typeMap[type] || type || 'Document'
  }

  // Helper function to get status display name
  const getStatusName = (status) => {
    const statusMap = {
      'draft': 'Draft',
      'under_review': 'Under Review',
      'approved': 'Approved',
      'rejected': 'Rejected',
      'archived': 'Archived',
      'ACTIVE_STORAGE': 'Active Storage',
      'active_storage': 'Active Storage',
      'pending': 'Pending',
      'published': 'Published'
    }
    return statusMap[status] || status || 'Unknown'
  }

  // Helper function to get retention years
  const getRetentionYears = (category) => {
    const categoryMap = {
      'permanent': 'Permanent',
      'cs': '30',
      'c': '10',
      'ci': '5',
      'cf': '3',
      '10y': '10'
    }
    
    // If it's already in the format "Xy" (like "10y"), extract the number
    if (typeof category === 'string' && category.endsWith('y')) {
      const years = category.replace('y', '')
      return isNaN(years) ? category : years
    }
    
    return categoryMap[category] || category || ''
  }

  // Handle edit mode toggle
  const handleEditToggle = () => {
    if (isEditing) {
      // Cancel editing
      setEditedDocument({ ...document })
    }
    setIsEditing(!isEditing)
  }

  // Handle input changes in edit mode
  const handleInputChange = (e) => {
    const { name, value } = e.target
    setEditedDocument({
      ...editedDocument,
      [name]: value,
    })
  }

  // Handle tag input
  const handleTagChange = (e) => {
    const value = e.target.value
    if (e.key === 'Enter' && value.trim()) {
      e.preventDefault()
      if (!editedDocument.tags.includes(value.trim())) {
        setEditedDocument({
          ...editedDocument,
          tags: [...editedDocument.tags, value.trim()],
        })
      }
      e.target.value = ''
    }
  }

  // Remove tag
  const handleRemoveTag = (tag) => {
    setEditedDocument({
      ...editedDocument,
      tags: editedDocument.tags.filter((t) => t !== tag),
    })
  }

  // Save edited document
  const handleSaveDocument = async () => {
    try {
      console.log('Saving document changes:', editedDocument)
      
      // Prepare the update payload
      const updateData = {
        title: editedDocument.title,
        description: editedDocument.description,
        document_type: editedDocument.documentType,
        retention_category: editedDocument.retentionCategory,
        confidentiality_level: editedDocument.confidentiality,
        status: editedDocument.status,
        tags: editedDocument.tags,
      }

      // Call the API to update the document
      const response = await documentsApi.updateDocument(editedDocument.id, updateData)
      
      console.log('Document update response:', response)
      
      if (response.success) {
        // Update local state with the response data
        const updatedDoc = response.data
        
        // Transform the response back to the component format
        const documentData = {
          ...editedDocument,
          title: updatedDoc.title || editedDocument.title,
          description: updatedDoc.description || editedDocument.description,
          documentType: updatedDoc.document_type || editedDocument.documentType,
          retentionCategory: updatedDoc.retention_category || editedDocument.retentionCategory,
          confidentiality: updatedDoc.confidentiality_level || editedDocument.confidentiality,
          status: updatedDoc.status || editedDocument.status,
          tags: updatedDoc.tags || editedDocument.tags,
          lastModified: updatedDoc.updated_at || new Date().toISOString(),
        }

        setDocument(documentData)
        setIsEditing(false)
        
        // Show success message (you could add a toast notification here)
        console.log('Document updated successfully')
      } else {
        console.error('Failed to update document:', response.message)
        // Show error message (you could add a toast notification here)
      }
    } catch (error) {
      console.error('Error updating document:', error)
      // Show error message (you could add a toast notification here)
    }
  }

  // Format date for display
  const formatDate = (dateString) => {
    const date = new Date(dateString)
    return date.toLocaleDateString()
  }

  // Format datetime for display
  const formatDateTime = (dateTimeString) => {
    const date = new Date(dateTimeString)
    return date.toLocaleString()
  }

  // Format file size for display
  const formatFileSize = (bytes) => {
    if (bytes < 1024) {
      return bytes + ' B'
    } else if (bytes < 1024 * 1024) {
      return (bytes / 1024).toFixed(2) + ' KB'
    } else if (bytes < 1024 * 1024 * 1024) {
      return (bytes / (1024 * 1024)).toFixed(2) + ' MB'
    } else {
      return (bytes / (1024 * 1024 * 1024)).toFixed(2) + ' GB'
    }
  }

  // Get confidentiality badge color
  const getConfidentialityBadgeColor = (level) => {
    switch (level) {
      case 'public':
        return 'bg-green-100 text-green-800'
      case 'internal':
        return 'bg-yellow-100 text-yellow-800'
      case 'private':
        return 'bg-orange-100 text-orange-800'
      case 'restricted':
        return 'bg-red-100 text-red-800'
      default:
        return 'bg-gray-100 text-gray-800'
    }
  }

  // Handle simple deletion
  const handleDeleteDocument = () => {
    if (window.confirm('Are you sure you want to delete this document? This action cannot be undone.')) {
      // In a real app, this would call the API to delete the document
      console.log('Deleting document:', document.id)
      navigate('/documents/search')
    }
  }

  if (isLoading) {
    return (
      <div className="flex h-full items-center justify-center">
        <div className="h-32 w-32 animate-spin rounded-full border-b-2 border-t-2 border-primary"></div>
      </div>
    )
  }

  if (!document) {
    return (
      <div className="mx-auto max-w-7xl px-4 py-16 sm:px-6 lg:px-8">
        <div className="rounded-md bg-red-50 p-4">
          <div className="flex">
            <div className="flex-shrink-0">
              <AlertTriangle className="h-5 w-5 text-red-400" aria-hidden="true" />
            </div>
            <div className="ml-3">
              <h3 className="text-sm font-medium text-red-800">{t('archivist.document_not_found')}</h3>
              <div className="mt-2 text-sm text-red-700">
                <p>{t('archivist.document_not_found_description')}</p>
              </div>
              <div className="mt-4">
                <div className="-mx-2 -my-1.5 flex">
                  <button
                    type="button"
                    onClick={() => navigate('/dashboard/archivist/advanced-search')}
                    className="rounded-md bg-red-50 px-2 py-1.5 text-sm font-medium text-red-800 hover:bg-red-100 focus:outline-none focus:ring-2 focus:ring-red-600 focus:ring-offset-2 focus:ring-offset-red-50"
                  >
                    {t('common.back')}
                  </button>
                </div>
              </div>
            </div>
          </div>
        </div>
      </div>
    )
  }

  return (
    <div className="bg-white">
      <div className="mx-auto max-w-7xl px-4 py-16 sm:px-6 lg:px-8">
        {/* Back button */}
        <div className="mb-8">
          <button
            type="button"
            onClick={() => navigate(-1)}
            className="inline-flex items-center rounded-md bg-white px-3 py-2 text-sm font-semibold text-gray-900 shadow-sm ring-1 ring-inset ring-gray-300 hover:bg-gray-50"
          >
            <ArrowLeft className="-ml-0.5 mr-1.5 h-5 w-5" aria-hidden="true" />
            {t('common.back')}
          </button>
        </div>

        {/* Document header */}
        <div className="mb-8 md:flex md:items-center md:justify-between">
          <div className="min-w-0 flex-1">
            <h2 className="text-2xl font-bold leading-7 text-gray-900 sm:truncate sm:text-3xl sm:tracking-tight">
              {document.title}
            </h2>
            <div className="mt-1 flex flex-col sm:mt-0 sm:flex-row sm:flex-wrap sm:space-x-6">
              <div className="mt-2 flex items-center text-sm text-gray-500">
                <FileText className="mr-1.5 h-5 w-5 flex-shrink-0 text-gray-400" />
                {document.documentTypeName}
              </div>
              <div className="mt-2 flex items-center text-sm text-gray-500">
                <User className="mr-1.5 h-5 w-5 flex-shrink-0 text-gray-400" />
                {document.creator}
              </div>
              <div className="mt-2 flex items-center text-sm text-gray-500">
                <Calendar className="mr-1.5 h-5 w-5 flex-shrink-0 text-gray-400" />
                {formatDate(document.creationDate)}
              </div>
              <div className="mt-2 flex items-center text-sm text-gray-500">
                <Clock className="mr-1.5 h-5 w-5 flex-shrink-0 text-gray-400" />
                {t('archivist.retention')}: {document.retentionYears} {t('archivist.years')}
              </div>
              <div className="mt-2">
                <span
                  className={`inline-flex items-center rounded-md px-2 py-1 text-xs font-medium ${getConfidentialityBadgeColor(
                    document.confidentiality
                  )}`}
                >
                  <Lock className="-ml-0.5 mr-1.5 h-4 w-4" />
                  {confidentialityLevels.find((level) => level.id === document.confidentiality)?.name}
                </span>
              </div>
            </div>
          </div>
          <div className="mt-4 flex gap-2 flex-shrink-0 md:ml-4 md:mt-0">
            {isEditing ? (
              <>
                <button
                  type="button"
                  onClick={handleEditToggle}
                  className="inline-flex items-center rounded-md bg-white px-3 py-2 text-sm font-semibold text-gray-900 shadow-sm ring-1 ring-inset ring-gray-300 hover:bg-gray-50 focus:outline-none focus:ring-2 focus:ring-primary focus:ring-offset-2"
                >
                  <X className="-ml-0.5 mr-1.5 h-5 w-5" aria-hidden="true" />
                  {t('common.cancel')}
                </button>
                <button
                  type="button"
                  onClick={handleSaveDocument}
                  className="ml-3 inline-flex items-center rounded-md bg-primary px-3 py-2 text-sm font-semibold text-white shadow-sm hover:bg-primary-dark focus:outline-none focus:ring-2 focus:ring-primary focus:ring-offset-2"
                >
                  <Save className="-ml-0.5 mr-1.5 h-5 w-5" aria-hidden="true" />
                  {t('common.save')}
                </button>
              </>
            ) : (
              <>
                <button
                  type="button"
                  onClick={handleDeleteDocument}
                  className="inline-flex items-center rounded-md bg-white px-3 py-2 text-sm font-semibold text-gray-900 shadow-sm ring-1 ring-inset ring-gray-300 hover:bg-gray-50 focus:outline-none focus:ring-2 focus:ring-primary focus:ring-offset-2"
                >
                  <Trash2 className="-ml-0.5 mr-1.5 h-5 w-5 text-red-500" aria-hidden="true" />
                  {t('common.delete')}
                </button>
                <button
                  type="button"
                  onClick={handleEditToggle}
<<<<<<< HEAD
                  className="ml-3 inline-flex items-center rounded-md bg-primary px-3 py-2 text-sm font-semibold text-gray-900 shadow-sm ring-1 ring-inset ring-gray-300 hover:bg-primary-dark focus:outline-none focus:ring-2 focus:ring-primary focus:ring-offset-2"
=======
                  className="inline-flex items-center rounded-md bg-white px-3 py-2 text-sm font-semibold text-gray-900 shadow-sm ring-1 ring-inset ring-gray-300 hover:bg-gray-50 focus:outline-none focus:ring-2 focus:ring-primary focus:ring-offset-2"
>>>>>>> efcf0112
                >
                  <Pencil className="-ml-0.5 mr-1.5 h-5 w-5" aria-hidden="true" />
                  {t('common.edit')}
                </button>
              </>
            )}
          </div>
        </div>

        {/* Tabs - Remove files and history tabs, keep only details */}
        <div className="border-b border-gray-200">
          <nav className="-mb-px flex space-x-8" aria-label="Tabs">
            <button
              className="border-primary text-primary whitespace-nowrap border-b-2 px-1 py-4 text-sm font-medium"
              aria-current="page"
            >
              {t('archivist.document_details')}
            </button>
          </nav>
        </div>

        {/* Document Details Content */}
        <div className="mt-8">
            <div className="space-y-12">
              <div className="border-b border-gray-900/10 pb-12">
                <h2 className="text-base font-semibold leading-7 text-gray-900">
                  {t('archivist.document_information')}
                </h2>
                <p className="mt-1 text-sm leading-6 text-gray-600">
                  {t('archivist.document_information_description')}
                </p>

                <div className="mt-10 grid grid-cols-1 gap-x-6 gap-y-8 sm:grid-cols-6">
                  {/* Title */}
                  <div className="sm:col-span-4">
                    <label
                      htmlFor="title"
                      className="block text-sm font-medium leading-6 text-gray-900"
                    >
                      {t('archivist.document_title')}
                    </label>
                    {isEditing ? (
                      <div className="mt-2">
                        <input
                          type="text"
                          name="title"
                          id="title"
                          className="block w-full rounded-md border-0 py-1.5 text-gray-900 shadow-sm ring-1 ring-inset ring-gray-300 placeholder:text-gray-400 focus:ring-2 focus:ring-inset focus:ring-primary sm:text-sm"
                          value={editedDocument.title}
                          onChange={handleInputChange}
                        />
                      </div>
                    ) : (
                      <div className="mt-2 text-sm text-gray-900">{document.title}</div>
                    )}
                  </div>

                  {/* Document Type */}
                  <div className="sm:col-span-2">
                    <label
                      htmlFor="documentType"
                      className="block text-sm font-medium leading-6 text-gray-900"
                    >
                      {t('archivist.document_type')}
                    </label>
                    {isEditing ? (
                      <div className="mt-2">
                        <select
                          id="documentType"
                          name="documentType"
                          className="block w-full rounded-md border-0 py-1.5 text-gray-900 shadow-sm ring-1 ring-inset ring-gray-300 focus:ring-2 focus:ring-inset focus:ring-primary sm:text-sm"
                          value={editedDocument.documentType}
                          onChange={(e) => {
                            const selectedType = documentTypes.find(
                              (type) => type.id === e.target.value
                            )
                            setEditedDocument({
                              ...editedDocument,
                              documentType: e.target.value,
                              documentTypeName: selectedType ? selectedType.name : '',
                            })
                          }}
                        >
                          {documentTypes.map((type) => (
                            <option key={type.id} value={type.id}>
                              {type.name}
                            </option>
                          ))}
                        </select>
                      </div>
                    ) : (
                      <div className="mt-2 text-sm text-gray-900">{document.documentTypeName}</div>
                    )}
                  </div>

                  {/* Creator */}
                  <div className="sm:col-span-3">
                    <label
                      htmlFor="creator"
                      className="block text-sm font-medium leading-6 text-gray-900"
                    >
                      {t('archivist.document_creator')}
                    </label>
                    {isEditing ? (
                      <div className="mt-2">
                        <input
                          type="text"
                          name="creator"
                          id="creator"
                          className="block w-full rounded-md border-0 py-1.5 text-gray-900 shadow-sm ring-1 ring-inset ring-gray-300 placeholder:text-gray-400 focus:ring-2 focus:ring-inset focus:ring-primary sm:text-sm"
                          value={editedDocument.creator}
                          onChange={handleInputChange}
                        />
                      </div>
                    ) : (
                      <div className="mt-2 text-sm text-gray-900">{document.creator}</div>
                    )}
                  </div>

                  {/* Creation Date */}
                  <div className="sm:col-span-3">
                    <label
                      htmlFor="creationDate"
                      className="block text-sm font-medium leading-6 text-gray-900"
                    >
                      {t('archivist.document_creation_date')}
                    </label>
                    {isEditing ? (
                      <div className="mt-2">
                        <input
                          type="date"
                          name="creationDate"
                          id="creationDate"
                          className="block w-full rounded-md border-0 py-1.5 text-gray-900 shadow-sm ring-1 ring-inset ring-gray-300 placeholder:text-gray-400 focus:ring-2 focus:ring-inset focus:ring-primary sm:text-sm"
                          value={editedDocument.creationDate}
                          onChange={handleInputChange}
                        />
                      </div>
                    ) : (
                      <div className="mt-2 text-sm text-gray-900">
                      {document.creationDate ? formatDate(document.creationDate) : 'N/A'}
                    </div>
                  )}
                </div>

                {/* Status */}
                <div className="sm:col-span-3">
                  <label
                    htmlFor="status"
                    className="block text-sm font-medium leading-6 text-gray-900"
                  >
                    Status
                  </label>
                  {isEditing ? (
                    <div className="mt-2">
                      <select
                        id="status"
                        name="status"
                        className="block w-full rounded-md border-0 py-1.5 text-gray-900 shadow-sm ring-1 ring-inset ring-gray-300 focus:ring-2 focus:ring-inset focus:ring-primary sm:text-sm"
                        value={editedDocument.status}
                        onChange={handleInputChange}
                      >
                        <option value="draft">Draft</option>
                        <option value="under_review">Under Review</option>
                        <option value="pending">Pending</option>
                        <option value="approved">Approved</option>
                        <option value="published">Published</option>
                        <option value="ACTIVE_STORAGE">Active Storage</option>
                        <option value="rejected">Rejected</option>
                        <option value="archived">Archived</option>
                      </select>
                    </div>
                  ) : (
                    <div className="mt-2">
                      <span className={`inline-flex items-center rounded-full px-2.5 py-0.5 text-xs font-medium ${
                        document.status === 'approved' || document.status === 'ACTIVE_STORAGE' || document.status === 'active_storage' || document.status === 'published' ? 'bg-green-100 text-green-800' :
                        document.status === 'under_review' || document.status === 'pending' ? 'bg-yellow-100 text-yellow-800' :
                        document.status === 'rejected' ? 'bg-red-100 text-red-800' :
                        document.status === 'archived' ? 'bg-gray-100 text-gray-800' :
                        'bg-blue-100 text-blue-800'
                      }`}>
                        {document.statusName}
                      </span>
                    </div>
                  )}
                </div>

                {/* Retention Category */}
                <div className="sm:col-span-3">
                  <label
                    htmlFor="retentionCategory"
                    className="block text-sm font-medium leading-6 text-gray-900"
                  >
                  Retention Category
                  </label>
                  {isEditing ? (
                    <div className="mt-2">
                      <select
                        id="retentionCategory"
                        name="retentionCategory"
                        className="block w-full rounded-md border-0 py-1.5 text-gray-900 shadow-sm ring-1 ring-inset ring-gray-300 focus:ring-2 focus:ring-inset focus:ring-primary sm:text-sm"
                        value={editedDocument.retentionCategory}
                        onChange={(e) => {
                          const selectedCategory = retentionCategories.find(
                            (category) => category.id === e.target.value
                          )
                          setEditedDocument({
                            ...editedDocument,
                            retentionCategory: e.target.value,
                            retentionYears: selectedCategory ? selectedCategory.years : '',
                          })
                        }}
                      >
                      <option value="">Select retention category</option>
                        {retentionCategories.map((category) => (
                          <option key={category.id} value={category.id}>
                          {category.name} ({category.years} years)
                          </option>
                        ))}
                      </select>
                    </div>
                  ) : (
                    <div className="mt-2 text-sm text-gray-900">
                    {(() => {
                      if (!document.retentionCategory) return 'Not set'
                      const category = retentionCategories.find(c => c.id === document.retentionCategory)
                      if (category) {
                        return `${category.name} (${category.years} years)`
                      }
                      return document.retentionCategory
                    })()}
                    </div>
                  )}
                </div>

                {/* Confidentiality */}
                <div className="sm:col-span-3">
                  <label
                    htmlFor="confidentiality"
                    className="block text-sm font-medium leading-6 text-gray-900"
                  >
                  Confidentiality Level
                  </label>
                  {isEditing ? (
                    <div className="mt-2">
                      <select
                        id="confidentiality"
                        name="confidentiality"
                        className="block w-full rounded-md border-0 py-1.5 text-gray-900 shadow-sm ring-1 ring-inset ring-gray-300 focus:ring-2 focus:ring-inset focus:ring-primary sm:text-sm"
                        value={editedDocument.confidentiality}
                        onChange={handleInputChange}
                      >
                        {confidentialityLevels.map((level) => (
                          <option key={level.id} value={level.id}>
                            {level.name}
                          </option>
                        ))}
                      </select>
                    </div>
                  ) : (
                    <div className="mt-2">
                      <span
                        className={`inline-flex items-center rounded-md px-2 py-1 text-xs font-medium ${getConfidentialityBadgeColor(
                          document.confidentiality
                        )}`}
                      >
                        <Lock className="-ml-0.5 mr-1.5 h-4 w-4" />
                      {(() => {
                        const level = confidentialityLevels.find(level => level.id === document.confidentiality)
                        return level ? level.name : document.confidentiality
                      })()}
                      </span>
                    </div>
                  )}
                </div>

              {/* File Information */}
              <div className="sm:col-span-3">
                <label className="block text-sm font-medium leading-6 text-gray-900">
                  File Size
                </label>
                <div className="mt-2 text-sm text-gray-900">
                  {document.fileSize ? formatFileSize(document.fileSize) : 'N/A'}
                </div>
              </div>

              <div className="sm:col-span-3">
                <label className="block text-sm font-medium leading-6 text-gray-900">
                  File Type
                </label>
                <div className="mt-2 text-sm text-gray-900">
                  {document.mimeType || 'N/A'}
                </div>
              </div>

                {/* Description */}
                <div className="col-span-full">
                  <label
                    htmlFor="description"
                    className="block text-sm font-medium leading-6 text-gray-900"
                  >
                  Description
                  </label>
                  {isEditing ? (
                    <div className="mt-2">
                      <textarea
                        id="description"
                        name="description"
                        rows={3}
                        className="block w-full rounded-md border-0 py-1.5 text-gray-900 shadow-sm ring-1 ring-inset ring-gray-300 placeholder:text-gray-400 focus:ring-2 focus:ring-inset focus:ring-primary sm:text-sm"
                        value={editedDocument.description}
                        onChange={handleInputChange}
                      />
                    </div>
                  ) : (
                  <div className="mt-2 text-sm text-gray-900">
                    {document.description || 'No description provided'}
                  </div>
                  )}
                </div>

                {/* Tags */}
                <div className="col-span-full">
                  <label
                    htmlFor="tags"
                    className="block text-sm font-medium leading-6 text-gray-900"
                  >
                  Tags
                  </label>
                  {isEditing ? (
                    <div className="mt-2">
                      <div className="flex rounded-md shadow-sm ring-1 ring-inset ring-gray-300 focus-within:ring-2 focus-within:ring-inset focus-within:ring-primary">
                        <input
                          type="text"
                          name="tags"
                          id="tags"
                          className="block flex-1 border-0 bg-transparent py-1.5 pl-2 text-gray-900 placeholder:text-gray-400 focus:ring-0 sm:text-sm"
                        placeholder="Add tags and press Enter"
                          onKeyDown={handleTagChange}
                        />
                      </div>
                      <p className="mt-2 text-sm text-gray-500">
                      Press Enter to add a tag
                      </p>
                    {editedDocument.tags && editedDocument.tags.length > 0 && (
                        <div className="mt-2 flex flex-wrap gap-2">
                          {editedDocument.tags.map((tag) => (
                            <span
                              key={tag}
                              className="inline-flex items-center rounded-md bg-primary-50 px-2 py-1 text-sm font-medium text-primary-700 ring-1 ring-inset ring-primary-600/20"
                            >
                              {tag}
                              <button
                                type="button"
                                onClick={() => handleRemoveTag(tag)}
                                className="ml-1 inline-flex h-4 w-4 items-center justify-center rounded-full text-primary-400 hover:bg-primary-200 hover:text-primary-500 focus:outline-none focus:ring-2 focus:ring-primary-500 focus:ring-offset-2"
                              >
                              <span className="sr-only">Remove tag</span>
                                <X className="h-3 w-3" aria-hidden="true" />
                              </button>
                            </span>
                          ))}
                        </div>
                      )}
                    </div>
                  ) : (
                  <div className="mt-2">
                    {document.tags && document.tags.length > 0 ? (
                      <div className="flex flex-wrap gap-2">
                      {document.tags.map((tag) => (
                        <span
                          key={tag}
                          className="inline-flex items-center rounded-md bg-gray-50 px-2 py-1 text-sm font-medium text-gray-600 ring-1 ring-inset ring-gray-500/10"
                        >
                          {tag}
                        </span>
                      ))}
                      </div>
                    ) : (
                      <div className="text-sm text-gray-500">No tags</div>
                    )}
                    </div>
                  )}
                </div>

                {/* Upload Information (read-only) */}
                <div className="sm:col-span-3">
                  <label className="block text-sm font-medium leading-6 text-gray-900">
                  Uploaded By
                  </label>
                  <div className="mt-2 text-sm text-gray-900">{document.uploadedBy}</div>
                </div>

                <div className="sm:col-span-3">
                  <label className="block text-sm font-medium leading-6 text-gray-900">
                  Upload Date
                  </label>
                <div className="mt-2 text-sm text-gray-900">
                  {document.uploadDate ? formatDate(document.uploadDate) : 'N/A'}
                </div>
              </div>

              {/* Last Modified */}
              <div className="sm:col-span-3">
                <label className="block text-sm font-medium leading-6 text-gray-900">
                  Last Modified
                </label>
                <div className="mt-2 text-sm text-gray-900">
                  {document.lastModified ? formatDateTime(document.lastModified) : 'N/A'}
                    </div>
                    </div>

              {/* Document ID */}
              <div className="sm:col-span-3">
                <label className="block text-sm font-medium leading-6 text-gray-900">
                  Document ID
                    </label>
                <div className="mt-2 text-sm text-gray-900 font-mono">
                  {document.id}
                  </div>
                </div>
              </div>
            </div>
            </div>
          </div>
        </div>
    </div>
  )
}

export default StaffDocumentViewPage<|MERGE_RESOLUTION|>--- conflicted
+++ resolved
@@ -458,11 +458,7 @@
                 <button
                   type="button"
                   onClick={handleEditToggle}
-<<<<<<< HEAD
                   className="ml-3 inline-flex items-center rounded-md bg-primary px-3 py-2 text-sm font-semibold text-gray-900 shadow-sm ring-1 ring-inset ring-gray-300 hover:bg-primary-dark focus:outline-none focus:ring-2 focus:ring-primary focus:ring-offset-2"
-=======
-                  className="inline-flex items-center rounded-md bg-white px-3 py-2 text-sm font-semibold text-gray-900 shadow-sm ring-1 ring-inset ring-gray-300 hover:bg-gray-50 focus:outline-none focus:ring-2 focus:ring-primary focus:ring-offset-2"
->>>>>>> efcf0112
                 >
                   <Pencil className="-ml-0.5 mr-1.5 h-5 w-5" aria-hidden="true" />
                   {t('common.edit')}
