import { useState, useEffect } from 'react'
import { useTranslation } from 'react-i18next'
import { Link } from 'react-router-dom'
import { useAuth } from '../../hooks/useAuth'
import { documentsApi } from '../../services/api'
import { Search, Filter, FileText, Eye, Clock, CheckCircle, AlertTriangle, XCircle } from 'lucide-react'

function MyUploadsPage() {
  const { t } = useTranslation()
  const { user } = useAuth()
  const [isLoading, setIsLoading] = useState(true)
  const [documents, setDocuments] = useState([])
  const [searchTerm, setSearchTerm] = useState('')
  const [statusFilter, setStatusFilter] = useState('all')
  const [dateFilter, setDateFilter] = useState('all')
  const [sortBy, setSortBy] = useState('date_desc')

  // Status options for filtering
  const statusOptions = [
    { id: 'all', name: 'All Statuses' },
    { id: 'draft', name: 'Draft' },
    { id: 'INGESTING', name: 'Ingesting' },
    { id: 'pending', name: 'Pending Review' },
    { id: 'under_review', name: 'Under Review' },
    { id: 'approved', name: 'Approved' },
    { id: 'rejected', name: 'Rejected' },
    { id: 'published', name: 'Published' },
    { id: 'ACTIVE_STORAGE', name: 'Active Storage' },
    { id: 'archived', name: 'Archived' },
  ]

  // Date options for filtering
  const dateOptions = [
    { id: 'all', name: 'All Dates' },
    { id: 'today', name: 'Today' },
    { id: 'this_week', name: 'This Week' },
    { id: 'this_month', name: 'This Month' },
    { id: 'this_year', name: 'This Year' },
  ]

  // Sort options
  const sortOptions = [
    { id: 'date_desc', name: 'Newest First' },
    { id: 'date_asc', name: 'Oldest First' },
    { id: 'title_asc', name: 'Title A-Z' },
    { id: 'title_desc', name: 'Title Z-A' },
  ]

  // Document type mapping
  const getDocumentTypeName = (type) => {
    const typeMap = {
      'hotarare': 'Hotărâre',
      'dispozitie': 'Dispoziție',
      'contract': 'Contract',
      'autorizatie': 'Autorizație',
      'certificat': 'Certificat',
      'adresa': 'Adresă',
      'raport': 'Raport',
      'proces_verbal': 'Proces-verbal'
    }
    return typeMap[type] || type || 'Document'
  }

  // Status mapping
  const getStatusName = (status) => {
    const statusMap = {
      'draft': 'Draft',
      'INGESTING': 'Ingesting',
      'pending': 'Pending Review',
      'under_review': 'Under Review',
      'approved': 'Approved',
      'rejected': 'Rejected',
      'published': 'Published',
      'ACTIVE_STORAGE': 'Active Storage',
      'active_storage': 'Active Storage',
      'archived': 'Archived'
    }
    return statusMap[status] || status || 'Unknown'
  }

  // Fetch user's documents
  useEffect(() => {
    const fetchDocuments = async () => {
      setIsLoading(true)
      try {
        console.log('Fetching user documents...')
        console.log('Current user:', user)
        
        // Check authentication token
        const authSession = localStorage.getItem('auth_session')
        console.log('Auth session from localStorage:', authSession)
        if (authSession) {
          try {
            const parsedSession = JSON.parse(authSession)
            console.log('Parsed auth session:', {
              hasAccessToken: !!parsedSession.access_token,
              tokenStart: parsedSession.access_token ? parsedSession.access_token.substring(0, 20) + '...' : 'No token',
              user: parsedSession.user
            })
          } catch (e) {
            console.log('Error parsing auth session:', e)
          }
        }
        
        const response = await documentsApi.getUserUploads()
        console.log('Documents API response:', response)
        console.log('Response type:', typeof response)
        console.log('Response keys:', response ? Object.keys(response) : 'No response')
        
        if (response) {
          console.log('Found documents array:', response.data.documents)
          console.log('Documents count:', response.data.documents.length)
          
          // Transform the API response to match the component's expected format
          const transformedDocuments = response.data.documents.map(doc => {
            console.log('Processing document:', doc)
            return {
              id: doc.id,
              title: doc.title || 'Untitled Document',
              documentType: doc.document_type || '',
              documentTypeName: getDocumentTypeName(doc.document_type || ''),
              creator: doc.creator_info?.creator_name || doc.created_by || doc.uploaded_by || 'Unknown',
              creationDate: doc.created_at?.split('T')[0] || '',
              uploadDate: doc.uploaded_at?.split('T')[0] || doc.upload_timestamp?.split('T')[0] || doc.created_at?.split('T')[0] || '',
              status: doc.status || 'draft',
              statusName: getStatusName(doc.status || 'draft'),
              retentionCategory: doc.retention_category || '',
              confidentiality: doc.is_public ? 'public' : 'private',
              description: doc.description || '',
              uploader_user_id: doc.uploader_user_id
            }
          })
          
          console.log('Transformed documents:', transformedDocuments)
          console.log('Current user ID for filtering:', user?.id)
          console.log('Sample document uploader IDs:', transformedDocuments.slice(0, 3).map(d => d.uploader_user_id))
          setDocuments(transformedDocuments)
        } else {
          console.error('Invalid response format:', response)
          console.log('Expected: {documents: []} or [], but got:', response)
          setDocuments([])
        }
      } catch (error) {
        console.error('Error fetching documents:', error)
        console.log('Error details:', {
          message: error.message,
          stack: error.stack,
          name: error.name
        })
        setDocuments([])
      } finally {
        setIsLoading(false)
      }
    }

    if (user) {
      console.log('User is available, fetching documents for user:', user.id || user.email)
      fetchDocuments()
    } else {
      console.log('No user available, skipping document fetch')
      setIsLoading(false)
    }
  }, [user])

  // Filter and sort documents
  const filteredDocuments = documents
    .filter((doc) => {
      // First filter: Only show documents uploaded by the current user
      const isUserDocument = user && doc.uploader_user_id === user.id
      
      if (!isUserDocument) {
        return false
      }
      
      // Search term filter
      const matchesSearch =
        searchTerm === '' ||
        doc.title.toLowerCase().includes(searchTerm.toLowerCase()) ||
        doc.documentTypeName.toLowerCase().includes(searchTerm.toLowerCase())

      // Status filter
      const matchesStatus = statusFilter === 'all' || doc.status === statusFilter

      // Date filter
      let matchesDate = true
      const uploadDate = new Date(doc.uploadDate)
      const today = new Date()
      const thisWeekStart = new Date(today.getFullYear(), today.getMonth(), today.getDate() - today.getDay())
      const thisMonthStart = new Date(today.getFullYear(), today.getMonth(), 1)
      const thisYearStart = new Date(today.getFullYear(), 0, 1)

      if (dateFilter === 'today') {
        matchesDate =
          uploadDate.getDate() === today.getDate() &&
          uploadDate.getMonth() === today.getMonth() &&
          uploadDate.getFullYear() === today.getFullYear()
      } else if (dateFilter === 'this_week') {
        matchesDate = uploadDate >= thisWeekStart
      } else if (dateFilter === 'this_month') {
        matchesDate = uploadDate >= thisMonthStart
      } else if (dateFilter === 'this_year') {
        matchesDate = uploadDate >= thisYearStart
      }

      return matchesSearch && matchesStatus && matchesDate
    })

  console.log('Frontend filtering results:', {
    totalDocuments: documents.length,
    filteredDocuments: filteredDocuments.length,
    currentUserId: user?.id,
    documentsWithMatchingUserId: documents.filter(d => d.uploader_user_id === user?.id).length
  })

  // Sort documents
  const sortedDocuments = [...filteredDocuments].sort((a, b) => {
    if (sortBy === 'date_desc') {
      const dateA = new Date(a.uploadDate)
      const dateB = new Date(b.uploadDate)
      
      // Handle invalid dates by putting them at the end
      if (isNaN(dateA.getTime()) && isNaN(dateB.getTime())) return 0
      if (isNaN(dateA.getTime())) return 1
      if (isNaN(dateB.getTime())) return -1
      
      return dateB - dateA
    } else if (sortBy === 'date_asc') {
      const dateA = new Date(a.uploadDate)
      const dateB = new Date(b.uploadDate)
      
      // Handle invalid dates by putting them at the end
      if (isNaN(dateA.getTime()) && isNaN(dateB.getTime())) return 0
      if (isNaN(dateA.getTime())) return 1
      if (isNaN(dateB.getTime())) return -1
      
      return dateA - dateB
    } else if (sortBy === 'title_asc') {
      const titleA = (a.title || '').toLowerCase()
      const titleB = (b.title || '').toLowerCase()
      return titleA.localeCompare(titleB)
    } else if (sortBy === 'title_desc') {
      const titleA = (a.title || '').toLowerCase()
      const titleB = (b.title || '').toLowerCase()
      return titleB.localeCompare(titleA)
    }
    return 0
  })

  console.log('Sorting debug:', {
    sortBy,
    originalCount: filteredDocuments.length,
    sortedCount: sortedDocuments.length,
    firstFewTitles: sortedDocuments.slice(0, 3).map(d => d.title),
    firstFewDates: sortedDocuments.slice(0, 3).map(d => d.uploadDate)
  })

  // Get status badge color and icon
  const getStatusBadge = (status) => {
    switch (status) {
      case 'draft':
      case 'pending':
        return {
          color: 'bg-blue-50 text-blue-700 ring-blue-600/20',
          icon: <Clock className="mr-1 h-4 w-4" />,
        }
      case 'INGESTING':
        return {
          color: 'bg-purple-50 text-purple-700 ring-purple-600/20',
          icon: <Clock className="mr-1 h-4 w-4" />,
        }
      case 'under_review':
        return {
          color: 'bg-yellow-50 text-yellow-700 ring-yellow-600/20',
          icon: <Clock className="mr-1 h-4 w-4" />,
        }
      case 'approved':
      case 'published':
      case 'ACTIVE_STORAGE':
      case 'active_storage':
        return {
          color: 'bg-green-50 text-green-700 ring-green-600/20',
          icon: <CheckCircle className="mr-1 h-4 w-4" />,
        }
      case 'rejected':
        return {
          color: 'bg-red-50 text-red-700 ring-red-600/20',
          icon: <XCircle className="mr-1 h-4 w-4" />,
        }
      case 'archived':
        return {
          color: 'bg-gray-50 text-gray-700 ring-gray-600/20',
          icon: <AlertTriangle className="mr-1 h-4 w-4" />,
        }
      default:
        return {
          color: 'bg-gray-50 text-gray-700 ring-gray-600/20',
          icon: <AlertTriangle className="mr-1 h-4 w-4" />,
        }
    }
  }

  // Format date for display
  const formatDate = (dateString) => {
    const date = new Date(dateString)
    return date.toLocaleDateString()
  }

  return (
    <div className="bg-white">
      <div className="mx-auto max-w-7xl px-4 py-16 sm:px-6 lg:px-8">
        <div className="sm:flex sm:items-center">
          <div className="sm:flex-auto">
            <h1 className="text-2xl font-semibold leading-6 text-gray-900">My Uploads</h1>
            <p className="mt-2 text-sm text-gray-700">View and manage all your uploaded documents</p>
          </div>
          <div className="mt-4 sm:ml-16 sm:mt-0 sm:flex-none">
            <Link
              to="/dashboard/clerk/add-document"
              className="block rounded-md bg-primary px-3 py-2 text-center text-sm font-semibold text-white shadow-sm hover:bg-primary-dark focus-visible:outline focus-visible:outline-2 focus-visible:outline-offset-2 focus-visible:outline-primary"
            >
              Add Document
            </Link>
          </div>
        </div>

        {/* Search and filters */}
        <div className="mt-8 grid grid-cols-1 gap-x-4 gap-y-4 sm:grid-cols-12 items-center">
          {/* Search */}
          <div className="relative sm:col-span-4">
            <label htmlFor="search" className="block text-sm font-medium text-gray-700 mb-1">
              {t('clerk.search_documents')}
            </label>
            <div className="relative">
              <div className="pointer-events-none absolute inset-y-0 left-0 flex items-center pl-3">
                <Search className="h-5 w-5 text-gray-400" aria-hidden="true" />
              </div>
              <input
                type="text"
                name="search"
                id="search"
                className="block w-full rounded-md border-0 py-1.5 pl-10 pr-3 text-gray-900 ring-1 ring-inset ring-gray-300 placeholder:text-gray-400 focus:ring-2 focus:ring-inset focus:ring-primary sm:text-sm sm:leading-6"
                placeholder={t('clerk.search_documents')}
                value={searchTerm}
                onChange={(e) => setSearchTerm(e.target.value)}
              />
            </div>
<<<<<<< HEAD
=======
            <input
              type="text"
              name="search"
              id="search"
              className="block w-full rounded-md border-0 py-1.5 pl-10 text-gray-900 ring-1 ring-inset ring-gray-300 placeholder:text-gray-400 focus:ring-2 focus:ring-inset focus:ring-primary sm:text-sm"
              placeholder="Search documents..."
              value={searchTerm}
              onChange={(e) => setSearchTerm(e.target.value)}
            />
>>>>>>> de058cc7
          </div>

          {/* Status filter */}
          <div className="relative sm:col-span-2">
            <label htmlFor="status-filter" className="block text-sm font-medium text-gray-700 mb-1">
              {t('clerk.status_filter')}
            </label>
            <div className="relative">
              <div className="pointer-events-none absolute inset-y-0 left-0 flex items-center pl-3">
                <Filter className="h-5 w-5 text-gray-400" aria-hidden="true" />
              </div>
              <select
                id="status-filter"
                name="status-filter"
                className="block w-full rounded-md border-0 py-1.5 pl-10 pr-10 text-gray-900 ring-1 ring-inset ring-gray-300 focus:ring-2 focus:ring-inset focus:ring-primary sm:text-sm sm:leading-6"
                value={statusFilter}
                onChange={(e) => setStatusFilter(e.target.value)}
              >
                {statusOptions.map((option) => (
                  <option key={option.id} value={option.id}>
                    {option.name}
                  </option>
                ))}
              </select>
            </div>
          </div>

          {/* Date filter */}
          <div className="relative sm:col-span-3">
            <label htmlFor="date-filter" className="block text-sm font-medium text-gray-700 mb-1">
              {t('clerk.date_filter')}
            </label>
            <div className="relative">
              <div className="pointer-events-none absolute inset-y-0 left-0 flex items-center pl-3">
                <Filter className="h-5 w-5 text-gray-400" aria-hidden="true" />
              </div>
              <select
                id="date-filter"
                name="date-filter"
                className="block w-full rounded-md border-0 py-1.5 pl-10 pr-10 text-gray-900 ring-1 ring-inset ring-gray-300 focus:ring-2 focus:ring-inset focus:ring-primary sm:text-sm sm:leading-6"
                value={dateFilter}
                onChange={(e) => setDateFilter(e.target.value)}
              >
                {dateOptions.map((option) => (
                  <option key={option.id} value={option.id}>
                    {option.name}
                  </option>
                ))}
              </select>
            </div>
          </div>

          {/* Sort by */}
          <div className="relative sm:col-span-3">
            <label htmlFor="sort-by" className="block text-sm font-medium text-gray-700 mb-1">
              {t('clerk.sort_by')}
            </label>
            <div className="relative">
              <select
                id="sort-by"
                name="sort-by"
                className="block w-full rounded-md border-0 py-1.5 pl-3 pr-10 text-gray-900 ring-1 ring-inset ring-gray-300 focus:ring-2 focus:ring-inset focus:ring-primary sm:text-sm sm:leading-6"
                value={sortBy}
                onChange={(e) => setSortBy(e.target.value)}
              >
                {sortOptions.map((option) => (
                  <option key={option.id} value={option.id}>
                    {option.name}
                  </option>
                ))}
              </select>
            </div>
          </div>
        </div>

        {/* Documents table */}
        <div className="mt-8 flow-root">
          <div className="-mx-4 -my-2 overflow-x-auto sm:-mx-6 lg:-mx-8">
            <div className="inline-block min-w-full py-2 align-middle sm:px-6 lg:px-8">
              {isLoading ? (
                <div className="flex justify-center py-8">
                  <div className="h-8 w-8 animate-spin rounded-full border-b-2 border-primary"></div>
                </div>
              ) : sortedDocuments.length === 0 ? (
                <div className="py-8 text-center">
                  <FileText className="mx-auto h-12 w-12 text-gray-400" />
                  <h3 className="mt-2 text-sm font-semibold text-gray-900">No documents found</h3>
                  <p className="mt-1 text-sm text-gray-500">You haven't uploaded any documents yet or no documents match your search criteria.</p>
                  <div className="mt-6">
                    <Link
                      to="/dashboard/clerk/add-document"
                      className="inline-flex items-center rounded-md bg-primary px-3 py-2 text-sm font-semibold text-white shadow-sm hover:bg-primary-dark focus-visible:outline focus-visible:outline-2 focus-visible:outline-offset-2 focus-visible:outline-primary"
                    >
                      <FileText className="-ml-0.5 mr-1.5 h-5 w-5" aria-hidden="true" />
                      Add Document
                    </Link>
                  </div>
                </div>
              ) : (
                <table className="min-w-full divide-y divide-gray-300 table-fixed">
                  <thead>
                    <tr>
                      <th
                        scope="col"
                        className="w-2/5 py-3.5 pl-4 pr-3 text-left text-sm font-semibold text-gray-900 sm:pl-0"
                      >
                        Document Title
                      </th>
                      <th
                        scope="col"
                        className="w-1/5 px-3 py-3.5 text-left text-sm font-semibold text-gray-900"
                      >
                        Document Type
                      </th>
                      <th
                        scope="col"
                        className="w-1/6 px-3 py-3.5 text-left text-sm font-semibold text-gray-900"
                      >
                        Upload Date
                      </th>
                      <th
                        scope="col"
                        className="w-1/6 px-3 py-3.5 text-left text-sm font-semibold text-gray-900"
                      >
<<<<<<< HEAD
                        {t('clerk.status')}
                      </th>
                      <th scope="col" className="w-1/12 relative py-3.5 pl-3 pr-4 sm:pr-0">
                        <span className="sr-only">{t('clerk.view')}</span>
=======
                        Status
>>>>>>> de058cc7
                      </th>
                    </tr>
                  </thead>
                  <tbody className="divide-y divide-gray-200">
                    {sortedDocuments.map((document) => {
                      const statusBadge = getStatusBadge(document.status)
                      return (
                        <tr key={document.id} className="hover:bg-gray-50">
                          <td className="py-4 pl-4 pr-3 text-sm font-medium text-gray-900 sm:pl-0 break-words">
                            {document.title}
                          </td>
                          <td className="px-3 py-4 text-sm text-gray-500 break-words">
                            {document.documentTypeName}
                          </td>
                          <td className="px-3 py-4 text-sm text-gray-500">
                            {formatDate(document.uploadDate)}
                          </td>
                          <td className="px-3 py-4 text-sm text-gray-500">
                            <span
                              className={`inline-flex items-center rounded-md px-2 py-1 text-xs font-medium ring-1 ring-inset ${statusBadge.color}`}
                            >
                              {statusBadge.icon}
                              {document.statusName}
                            </span>
                          </td>
<<<<<<< HEAD
                          <td className="relative py-4 pl-3 pr-4 text-right text-sm font-medium sm:pr-0">
                            <Link
                              to={`/dashboard/clerk/document/${document.id}`}
                              className="text-primary hover:text-primary-dark inline-flex items-center"
                            >
                              <Eye className="mr-1 h-4 w-4" />
                              {t('clerk.view')}
                            </Link>
                          </td>
=======
>>>>>>> de058cc7
                        </tr>
                      )
                    })}
                  </tbody>
                </table>
              )}
            </div>
          </div>
        </div>
      </div>
    </div>
  )
}

export default MyUploadsPage<|MERGE_RESOLUTION|>--- conflicted
+++ resolved
@@ -344,18 +344,6 @@
                 onChange={(e) => setSearchTerm(e.target.value)}
               />
             </div>
-<<<<<<< HEAD
-=======
-            <input
-              type="text"
-              name="search"
-              id="search"
-              className="block w-full rounded-md border-0 py-1.5 pl-10 text-gray-900 ring-1 ring-inset ring-gray-300 placeholder:text-gray-400 focus:ring-2 focus:ring-inset focus:ring-primary sm:text-sm"
-              placeholder="Search documents..."
-              value={searchTerm}
-              onChange={(e) => setSearchTerm(e.target.value)}
-            />
->>>>>>> de058cc7
           </div>
 
           {/* Status filter */}
@@ -480,14 +468,10 @@
                         scope="col"
                         className="w-1/6 px-3 py-3.5 text-left text-sm font-semibold text-gray-900"
                       >
-<<<<<<< HEAD
                         {t('clerk.status')}
                       </th>
                       <th scope="col" className="w-1/12 relative py-3.5 pl-3 pr-4 sm:pr-0">
                         <span className="sr-only">{t('clerk.view')}</span>
-=======
-                        Status
->>>>>>> de058cc7
                       </th>
                     </tr>
                   </thead>
@@ -513,7 +497,6 @@
                               {document.statusName}
                             </span>
                           </td>
-<<<<<<< HEAD
                           <td className="relative py-4 pl-3 pr-4 text-right text-sm font-medium sm:pr-0">
                             <Link
                               to={`/dashboard/clerk/document/${document.id}`}
@@ -523,8 +506,6 @@
                               {t('clerk.view')}
                             </Link>
                           </td>
-=======
->>>>>>> de058cc7
                         </tr>
                       )
                     })}
