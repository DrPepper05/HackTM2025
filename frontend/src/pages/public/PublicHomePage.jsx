--- conflicted
+++ resolved
@@ -167,25 +167,17 @@
               </form>
             </div>
 
-<<<<<<< HEAD
-            {/* Statistics */}
-            <div className="mt-12 text-white">
-              <div className="inline-block px-6 py-2 bg-white/10 rounded-full">
+            {/* Statistics - Made more prominent */}
+            <div className="mt-16 text-white flex justify-center">
+              <div className="inline-flex items-center justify-center px-10 py-5 bg-sky-600/80 rounded-lg shadow-lg whitespace-nowrap">
                 {isLoading ? (
                   <span className="font-bold text-2xl">Loading...</span>
                 ) : (
                   <>
-                    <span className="font-bold text-2xl">{documentCount.toLocaleString()}</span>
-                    <span className="ml-2 text-sky-100">Documents Available</span>
+                    <span className="font-bold text-3xl tracking-tight mr-6">{documentCount.toLocaleString()}</span>
+                    <span className="text-sky-50 text-lg">Documents Available</span>
                   </>
                 )}
-=======
-            {/* Statistics - Made more prominent */}
-            <div className="mt-16 text-white flex justify-center">
-              <div className="inline-flex items-center justify-center px-10 py-5 bg-sky-600/80 rounded-lg shadow-lg whitespace-nowrap">
-                <span className="font-bold text-3xl tracking-tight mr-6">311,097</span>
-                <span className="text-sky-50 text-lg">Documents Available</span>
->>>>>>> 68273925
               </div>
             </div>
           </div>
