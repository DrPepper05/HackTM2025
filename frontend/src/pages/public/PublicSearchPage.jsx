--- conflicted
+++ resolved
@@ -1,15 +1,10 @@
 import { useState, useEffect, useRef } from 'react'
 import { useLocation, useNavigate } from 'react-router-dom'
 import { useTranslation } from 'react-i18next'
-<<<<<<< HEAD
-import { Search, FileText, Building, FileType, Calendar } from 'lucide-react'
-import { semanticSearchApi, documentsApi } from '../../services/api'
-import Footer from '../../components/navigation/Footer'
-=======
 import { Search, FileText, Filter, Calendar, X, Building, FileType, ChevronDown, ChevronUp, Download } from 'lucide-react'
 import { semanticSearchApi, documentsApi } from '../../services/api'
 import FloatingLanguageButton from '../../components/navigation/FloatingLanguageButton'
->>>>>>> 1fdf3b76
+import Footer from '../../components/navigation/Footer'
 
 function PublicSearchPage() {
   const { t } = useTranslation()
@@ -170,13 +165,8 @@
   }
 
   return (
-<<<<<<< HEAD
-    <div className="public-search-page min-h-screen flex flex-col">
-      <div className="flex-grow">
-=======
     <div className="min-h-screen bg-gray-50">
       <div className="public-search-page">
->>>>>>> 1fdf3b76
         <section className="search-header">
           <div className="content-container">
             <div className="section-header">
@@ -203,17 +193,6 @@
                   />
                   <div className="flex">
                     <button
-<<<<<<< HEAD
-=======
-                      type="button"
-                      className="btn btn-secondary"
-                      onClick={() => setFiltersOpen(!filtersOpen)}
-                    >
-                      <Filter className="icon" aria-hidden="true" />
-                      <span className="hidden sm:inline">{t('public.filters')}</span>
-                    </button>
-                    <button
->>>>>>> 1fdf3b76
                       type="submit"
                       className="btn btn-primary"
                       onClick={handleSearch}
@@ -222,7 +201,6 @@
                       <span className="hidden sm:inline">{t('public.search_button')}</span>
                     </button>
                   </div>
-<<<<<<< HEAD
                 </div>
               </form>
             </div>
@@ -242,144 +220,6 @@
                 <div className="search-results-count">
                   {searchQuery ? t('public.search_results_count', { count: totalResults }) : t('public.frequent_documents')}
                 </div>
-=======
-                </div>
-              </form>
-            </div>
-
-            {/* Filters panel */}
-            {filtersOpen && (
-              <div className="filter-panel">
-                <div className="filter-panel-header">
-                  <h3 className="filter-panel-title">{t('public.refine_search')}</h3>
-                  <button
-                    type="button"
-                    className="btn-icon"
-                    onClick={() => setFiltersOpen(false)}
-                  >
-                    <span className="sr-only">{t('common.close')}</span>
-                    <X className="icon" size={18} aria-hidden="true" />
-                  </button>
-                </div>
-                <div className="filter-panel-content">
-                  <div className="filter-group">
-                    <label htmlFor="dateFrom" className="form-label">
-                      {t('public.date_from')}
-                    </label>
-                    <div className="input-group">
-                      <span className="input-group-text">
-                        <Calendar className="icon" size={16} aria-hidden="true" />
-                      </span>
-                      <input
-                        type="date"
-                        name="dateFrom"
-                        id="dateFrom"
-                        className="form-input"
-                        value={filters.dateFrom}
-                        onChange={handleFilterChange}
-                      />
-                    </div>
-                  </div>
-                  <div className="filter-group">
-                    <label htmlFor="dateTo" className="form-label">
-                      {t('public.date_to')}
-                    </label>
-                    <div className="input-group">
-                      <span className="input-group-text">
-                        <Calendar className="icon" size={16} aria-hidden="true" />
-                      </span>
-                      <input
-                        type="date"
-                        name="dateTo"
-                        id="dateTo"
-                        className="form-input"
-                        value={filters.dateTo}
-                        onChange={handleFilterChange}
-                      />
-                    </div>
-                  </div>
-                  <div className="filter-group">
-                    <label htmlFor="documentType" className="form-label">
-                      {t('public.document_type')}
-                    </label>
-                    <div className="input-group">
-                      <span className="input-group-text">
-                        <FileType className="icon" size={16} aria-hidden="true" />
-                      </span>
-                      <select
-                        id="documentType"
-                        name="documentType"
-                        className="form-select"
-                        value={filters.documentType}
-                        onChange={handleFilterChange}
-                      >
-                        <option value="">{t('public.all_types')}</option>
-                        <option value="hotarare">{t('public.document_types.decision')}</option>
-                        <option value="dispozitie">{t('public.document_types.disposition')}</option>
-                        <option value="contract">{t('public.document_types.contract')}</option>
-                        <option value="autorizatie">{t('public.document_types.authorization')}</option>
-                        <option value="certificat">{t('public.document_types.certificate')}</option>
-                      </select>
-                    </div>
-                  </div>
-                  <div className="filter-group">
-                    <label htmlFor="institution" className="form-label">
-                      {t('public.institution')}
-                    </label>
-                    <div className="input-group">
-                      <span className="input-group-text">
-                        <Building className="icon" size={16} aria-hidden="true" />
-                      </span>
-                      <select
-                        id="institution"
-                        name="institution"
-                        className="form-select"
-                        value={filters.institution}
-                        onChange={handleFilterChange}
-                      >
-                        <option value="">{t('public.all_institutions')}</option>
-                        <option value="primaria_timisoara">{t('public.institutions.timisoara_city_hall')}</option>
-                        <option value="consiliul_local_timisoara">{t('public.institutions.timisoara_local_council')}</option>
-                        <option value="consiliul_judetean_timis">{t('public.institutions.timis_county_council')}</option>
-                        <option value="primaria_dumbravita">{t('public.institutions.dumbravita_city_hall')}</option>
-                      </select>
-                    </div>
-                  </div>
-                </div>
-                <div className="filter-panel-footer">
-                  <button
-                    type="button"
-                    className="btn btn-text"
-                    onClick={resetFilters}
-                  >
-                    {t('public.reset_filters')}
-                  </button>
-                  <button
-                    type="button"
-                    className="btn btn-primary"
-                    onClick={applyFilters}
-                  >
-                    {t('public.apply_filters')}
-                  </button>
-                </div>
-              </div>
-            )}
-          </div>
-        </section>
-
-        {/* Search results */}
-        <section className="search-results">
-          <div className="content-container">
-            {isLoading ? (
-              <div className="loading-container">
-                <div className="loading-spinner"></div>
-              </div>
-            ) : searchResults.length > 0 ? (
-              <div>
-                <div className="search-results-count">
-                  {searchQuery ? t('public.search_results_count', { count: totalResults }) : t('public.frequent_documents')}
-                </div>
->>>>>>> 1fdf3b76
                 <ul className="search-results-list">
                   {searchResults.map((result) => (
                     <li key={result.id} className="search-result-item">
@@ -495,25 +335,10 @@
                     <p>{t('public.no_results_description')}</p>
                     <p className="mt-2 text-amber-600">
                       {searchQuery && <span className="font-medium">{t('public.search_term')}: "{searchQuery}"</span>}
-<<<<<<< HEAD
-=======
-                      {(filters.dateFrom || filters.dateTo || filters.documentType || filters.institution) && (
-                        <span className="block mt-1 text-sm">
-                          {filters.documentType && <span className="inline-block mr-2">{t('public.document_type')}: {filters.documentType}</span>}
-                          {filters.institution && <span className="inline-block mr-2">{t('public.institution')}: {filters.institution}</span>}
-                          {filters.dateFrom && <span className="inline-block mr-2">{t('public.date_from')}: {filters.dateFrom}</span>}
-                          {filters.dateTo && <span className="inline-block">{t('public.date_to')}: {filters.dateTo}</span>}
-                        </span>
-                      )}
->>>>>>> 1fdf3b76
                     </p>
                     <div className="mt-4">
                       <button 
                         onClick={() => {
-<<<<<<< HEAD
-=======
-                          resetFilters();
->>>>>>> 1fdf3b76
                           setSearchQuery('');
                           // Reset URL by removing query parameters
                           window.history.pushState({}, '', `${location.pathname}`);
@@ -532,15 +357,10 @@
           </div>
         </section>
       </div>
-<<<<<<< HEAD
-      
       {/* Footer */}
       <Footer />
-=======
-
       {/* Floating Language Button */}
       <FloatingLanguageButton />
->>>>>>> 1fdf3b76
     </div>
   )
 }
